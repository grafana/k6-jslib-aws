--- conflicted
+++ resolved
@@ -10,11 +10,8 @@
         aws: path.resolve(__dirname, './src/index.ts'),
         s3: path.resolve(__dirname, './src/s3.ts'),
         'secrets-manager': path.resolve(__dirname, './src/secrets-manager.ts'),
-<<<<<<< HEAD
         kms: path.resolve(__dirname, 'src/kms.ts')
-=======
         _signature: path.resolve(__dirname, 'src/signature.ts'),
->>>>>>> 5867b489
     },
     output: {
         path: path.resolve(__dirname, 'build'),
